import sys
import os

sys.path.append('/home/dsemchin/Progression_models_simulations/model_generator')
sys.path.append('/home/dsemchin/Progression_models_simulations/ebm')
sys.path.append('/home/dsemchin/Progression_models_simulations/old_model_generator')

import numpy as np
import pandas as pd
from scipy.stats import norm, spearmanr, kendalltau
from model_generator.model_factory import ModelFactory
from old_model_generator.sample_generator import SampleGenerator
from ebm.probability import log_distributions
from ebm.mcmc import greedy_ascent, mcmc
import itertools
from multiprocessing import Pool

def dprint(var):
    print(var)
    print(type(var))
# created wrappers around each step

## STEP 1: CREATE THE DISEASE MODEL
def create_disease_model(model_name, params):
    print("creating disease model")
    model = ModelFactory.create_model(model_name, **params)
    model.fit()
    # model.plot()
    prior = model.get_connectivity_matrix()
    stage_values = model.transform(X=None)
    print("complete")
    return stage_values, prior

## STEP 2: CREATE THE SAMPLE
def generate_patient_sample(stage_values, n_patients, dist_params, add_noise, noise_std, random_state):
    print("creating disease model")
    print(stage_values.shape)
    print(type(stage_values))
    dprint(n_patients)
    dprint(dist_params)
    dprint(add_noise)
    dprint(random_state)
    sample = SampleGenerator(
        stage_values=stage_values,
        n_patients=n_patients,
        distribution=norm,
        dist_params=dist_params,
        add_noise=add_noise,
        noise_std=noise_std,
        random_state=random_state
    )
    # sample.plot_stage_histogram()
    X = sample.get_X()
    y = sample.get_y()
    print("complete")
    return X, y, sample

## STEP 3: RUN EBM
# define how ebm is run
def run_ebm(X, y, prior=None, random_state=1):
    print("running EBM")
    log_p_e, log_p_not_e = log_distributions(X, y, point_proba=False)
    rng = np.random.RandomState(random_state)
    ideal_order = np.arange(X.shape[1])
    starting_order = rng.choice(ideal_order, len(ideal_order), replace=False)
    starting_order_copy = starting_order.copy()

    order, loglike, update_iters = greedy_ascent(log_p_e, log_p_not_e, 
                                                 n_iter=10_000, order=starting_order,
                                                 prior=prior, random_state=random_state)
    
    orders, loglike, update_iters, probas = mcmc(log_p_e, log_p_not_e, 
                                                 order=order, n_iter=500_000, 
                                                 prior=prior, random_state=random_state)
    
    best_order = orders[np.argmax(loglike)].copy() if len(orders) != 0 else order.copy()

    return {
        'starting_order': starting_order_copy,
        'greedy_order': order,
        'best_order': best_order,
        'spearmanr': [spearmanr(ideal_order, starting_order_copy)[0],
                      spearmanr(ideal_order, order)[0],
                      spearmanr(ideal_order, best_order)[0]],
        'kendalltau': [kendalltau(ideal_order, starting_order_copy)[0],
                       kendalltau(ideal_order, order)[0],
                       kendalltau(ideal_order, best_order)[0]],
        'num_iters': len(orders) if orders is not None else 0,
        'loglike': loglike
        # 'log_PE': log_p_e,
        # 'log_not_PE': log_p_not_e 
    }

# single wrapper for parallel trials
def run_single_trial(X, y, prior, trial):
    result = run_ebm(X, y, prior=prior, random_state=trial)
    return {
        'run': trial,
        'starting_order': result['starting_order'].tolist(),
        'greedy_order': result['greedy_order'].tolist(),
        'best_order': result['best_order'].tolist(),
        'starting_spearmanr': result['spearmanr'][0],
        'greedy_spearmanr': result['spearmanr'][1],
        'best_spearmanr': result['spearmanr'][2],
        'starting_kendalltau': result['kendalltau'][0],
        'greedy_kendalltau': result['kendalltau'][1],
        'best_kendalltau': result['kendalltau'][2],
        'num_iters': result['num_iters'],
        'loglike': result['loglike']
    }
    
def run_multiple_ebm(X, y, prior, n_trials, csv_filename, n_workers=10):
    output_dir = os.path.dirname(csv_filename)
    if output_dir and not os.path.exists(output_dir):
        os.makedirs(output_dir)
    
    args_list = [(X, y, prior, trial) for trial in range(n_trials)]

    with Pool(processes=n_workers) as pool:
        results_list = pool.starmap(run_single_trial, list(args_list))
    
    df = pd.DataFrame(results_list)
    df.to_csv(csv_filename, index=False)
    print(f"Results saved to {csv_filename}")
    

def run_simulation(config):
    # get the json file
    disease_model_variations = config['disease_model_variations']

    param_keys = list(disease_model_variations.keys())
    param_values = list(itertools.product(*disease_model_variations.values()))
    
    for param_set in param_values:
        current_params = dict(zip(param_keys, param_set))
        disease_model_params = {**config['disease_model_params'], **current_params} # fetch all params
        
        #STEP 1: create disease by passing model name and disease params dict
        stage_values, prior = create_disease_model(
            config['model_name'], disease_model_params
        )
        
        # this was a pretty bad idea in hindsight TODO: remove loop
<<<<<<< HEAD
        #STEP 2: create sample using relevent params
        for noise_std in config['noise_levels']:
            X, y, sample = generate_patient_sample(
                stage_values=stage_values,
                n_patients=config['n_patients'],
                dist_params=config['dist_params'],
                add_noise=config['add_noise'],
                noise_std=noise_std,
                random_state=config['random_state']
            )
            
            # construct filenames using both noise and disease model parameters
            param_str = '_'.join([f"{key}_{value}" for key, value in current_params.items()])
            no_prior_csv = f"{config['base_csv_name']}_{param_str}_noise_{noise_std}_no_prior.csv"
            with_prior_csv = f"{config['base_csv_name']}_{param_str}_noise_{noise_std}_with_prior.csv"
            
            # get the number of workers from the config
            n_workers = config.get('n_workers', 10)
            
            # STEP 3: Run inference in parallel
            run_multiple_ebm(X=X, y=y, prior=None, n_trials=config['n_trials'], csv_filename=no_prior_csv, n_workers=n_workers)
            
            if config['use_prior']:
=======
        for n_patients in config['n_patients']:
            for noise_std in config['noise_levels']:
                X, y, sample = generate_patient_sample(
                    stage_values=stage_values,
                    n_patients=n_patients,
                    dist_params=config['dist_params'],
                    add_noise=config['add_noise'],
                    noise_std=noise_std,
                    random_state=config['random_state']
                )
                
                # construct filenames dynamically based on both noise and disease model parameters
                param_str = '_'.join([f"{key}_{value}" for key, value in current_params.items()])
                no_prior_csv = f"{config['model_name']}_n_{n_patients}_std_{noise_std}_no_prior.csv"
                with_prior_csv = f"{config['model_name']}_n_{n_patients}_std_{noise_std}_with_prior.csv"
                
                n_workers = config.get('n_workers', 10)
                run_multiple_ebm(X=X, y=y, prior=None, n_trials=config['n_trials'], csv_filename=no_prior_csv, n_workers=n_workers)
>>>>>>> 01860e57
                run_multiple_ebm(X=X, y=y, prior=prior, n_trials=config['n_trials'], csv_filename=with_prior_csv, n_workers=n_workers)


if __name__ == "__main__":
    config_file = sys.argv[1]
    
    import json
    with open(config_file, 'r') as f:
        config = json.load(f)
    
    run_simulation(config)
# import json
# with open("configs/noise_acp.json", "r") as f:
#     config = json.load(f)
# run_simulation(config)<|MERGE_RESOLUTION|>--- conflicted
+++ resolved
@@ -141,8 +141,7 @@
         )
         
         # this was a pretty bad idea in hindsight TODO: remove loop
-<<<<<<< HEAD
-        #STEP 2: create sample using relevent params
+        
         for noise_std in config['noise_levels']:
             X, y, sample = generate_patient_sample(
                 stage_values=stage_values,
@@ -153,38 +152,19 @@
                 random_state=config['random_state']
             )
             
-            # construct filenames using both noise and disease model parameters
+            # construct filenames dynamically based on both noise and disease model parameters
             param_str = '_'.join([f"{key}_{value}" for key, value in current_params.items()])
             no_prior_csv = f"{config['base_csv_name']}_{param_str}_noise_{noise_std}_no_prior.csv"
             with_prior_csv = f"{config['base_csv_name']}_{param_str}_noise_{noise_std}_with_prior.csv"
             
             # get the number of workers from the config
-            n_workers = config.get('n_workers', 10)
+            n_workers = config.get('n_workers', 5)
             
-            # STEP 3: Run inference in parallel
+            # step 3: Run inference in parallel
             run_multiple_ebm(X=X, y=y, prior=None, n_trials=config['n_trials'], csv_filename=no_prior_csv, n_workers=n_workers)
             
             if config['use_prior']:
-=======
-        for n_patients in config['n_patients']:
-            for noise_std in config['noise_levels']:
-                X, y, sample = generate_patient_sample(
-                    stage_values=stage_values,
-                    n_patients=n_patients,
-                    dist_params=config['dist_params'],
-                    add_noise=config['add_noise'],
-                    noise_std=noise_std,
-                    random_state=config['random_state']
-                )
-                
-                # construct filenames dynamically based on both noise and disease model parameters
-                param_str = '_'.join([f"{key}_{value}" for key, value in current_params.items()])
-                no_prior_csv = f"{config['model_name']}_n_{n_patients}_std_{noise_std}_no_prior.csv"
-                with_prior_csv = f"{config['model_name']}_n_{n_patients}_std_{noise_std}_with_prior.csv"
-                
-                n_workers = config.get('n_workers', 10)
-                run_multiple_ebm(X=X, y=y, prior=None, n_trials=config['n_trials'], csv_filename=no_prior_csv, n_workers=n_workers)
->>>>>>> 01860e57
+                print(f"Running with prior for noise {noise_std} and params {current_params}")
                 run_multiple_ebm(X=X, y=y, prior=prior, n_trials=config['n_trials'], csv_filename=with_prior_csv, n_workers=n_workers)
 
 
